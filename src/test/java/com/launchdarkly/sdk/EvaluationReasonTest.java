package com.launchdarkly.sdk;

import org.junit.Test;

import java.util.List;

import static com.launchdarkly.sdk.EvaluationReason.ErrorKind.CLIENT_NOT_READY;
import static com.launchdarkly.sdk.EvaluationReason.ErrorKind.WRONG_TYPE;
import static java.util.Arrays.asList;
import static org.junit.Assert.assertEquals;
import static org.junit.Assert.assertSame;

@SuppressWarnings("javadoc")
public class EvaluationReasonTest {
  @Test
  public void simpleStringRepresentations() {
    assertEquals("OFF", EvaluationReason.off().toString());
    assertEquals("FALLTHROUGH", EvaluationReason.fallthrough().toString());
    assertEquals("TARGET_MATCH", EvaluationReason.targetMatch().toString());
    assertEquals("RULE_MATCH(1,id)", EvaluationReason.ruleMatch(1, "id").toString());
    assertEquals("PREREQUISITE_FAILED(key)", EvaluationReason.prerequisiteFailed("key").toString());
    assertEquals("ERROR(FLAG_NOT_FOUND)", EvaluationReason.error(EvaluationReason.ErrorKind.FLAG_NOT_FOUND).toString());
    assertEquals("ERROR(EXCEPTION,java.lang.Exception: something happened)",
        EvaluationReason.exception(new Exception("something happened")).toString());
  }
  
  @Test
  public void errorInstancesAreReused() {
    for (EvaluationReason.ErrorKind errorKind: EvaluationReason.ErrorKind.values()) {
      EvaluationReason r0 = EvaluationReason.error(errorKind);
      assertEquals(errorKind, r0.getErrorKind());
      EvaluationReason r1 = EvaluationReason.error(errorKind);
      assertSame(r0, r1);
    }
  }
<<<<<<< HEAD
  
  @Test
  public void equalInstancesAreEqual() {
    List<List<EvaluationReason>> testValues = asList(
        asList(EvaluationReason.off(), EvaluationReason.off()),
        asList(EvaluationReason.fallthrough(), EvaluationReason.fallthrough()),
        asList(EvaluationReason.targetMatch(), EvaluationReason.targetMatch()),
        asList(EvaluationReason.ruleMatch(1, "id1"), EvaluationReason.ruleMatch(1, "id1")),
        asList(EvaluationReason.ruleMatch(1, "id2"), EvaluationReason.ruleMatch(1, "id2")),
        asList(EvaluationReason.ruleMatch(2, "id1"), EvaluationReason.ruleMatch(2, "id1")),
        asList(EvaluationReason.prerequisiteFailed("a"), EvaluationReason.prerequisiteFailed("a")),
        asList(EvaluationReason.error(CLIENT_NOT_READY), EvaluationReason.error(CLIENT_NOT_READY)),
        asList(EvaluationReason.error(WRONG_TYPE), EvaluationReason.error(WRONG_TYPE))
    );
    TestHelpers.doEqualityTests(testValues);
  }
  
  private void assertJsonEqual(String expectedString, String actualString) {
    LDValue expected = LDValue.parse(expectedString);
    LDValue actual = LDValue.parse(actualString);
    assertEquals(expected, actual);
  }
=======
>>>>>>> 36d3fbac
}<|MERGE_RESOLUTION|>--- conflicted
+++ resolved
@@ -33,7 +33,6 @@
       assertSame(r0, r1);
     }
   }
-<<<<<<< HEAD
   
   @Test
   public void equalInstancesAreEqual() {
@@ -50,12 +49,4 @@
     );
     TestHelpers.doEqualityTests(testValues);
   }
-  
-  private void assertJsonEqual(String expectedString, String actualString) {
-    LDValue expected = LDValue.parse(expectedString);
-    LDValue actual = LDValue.parse(actualString);
-    assertEquals(expected, actual);
-  }
-=======
->>>>>>> 36d3fbac
 }