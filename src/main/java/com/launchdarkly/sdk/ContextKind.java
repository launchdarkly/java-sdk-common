package com.launchdarkly.sdk;

import com.google.gson.annotations.JsonAdapter;
import com.launchdarkly.sdk.json.JsonSerializable;

/**
 * A string identifier provided by the application to describe what kind of entity an
 * {@link LDContext} represents.
 * <p>
 * The type is a simple wrapper for a String. Using a type that is not just String
 * makes it clearer where a context kind is expected or returned in the SDK API, so it
 * cannot be confused with other important strings such as the context key. To convert
 * a literal string to this type, use the factory method {@link #of(String)}.
 * <p>
 * The meaning of the context kind is completely up to the application. Validation rules are
 * as follows:
 * <ul>
 * <li> It may only contain letters, numbers, and the characters ".", "_", and "-". </li>
 * <li> It cannot equal the literal string "kind". </li>
 * <li> For a single-kind context, it cannot equal "multi".
 * </ul>
 * <p>
 * If no kind is specified, the default is "user" (the constant {@link #DEFAULT}).
 * <p>
 * For a multi-kind context (see {@link LDContext#createMulti(LDContext...)}), the kind of
 * the top-level LDContext is always "multi" (the constant {@link #MULTI}); there is a 
 * specific Kind for each of the contexts contained within it.
 */
<<<<<<< HEAD
@JsonAdapter(ContextKindTypeAdapter.class)
public final class ContextKind implements JsonSerializable {
=======
public final class ContextKind implements Comparable<ContextKind> {
>>>>>>> 5772ad08
  /**
   * A constant for the default kind of "user".
   */
  public static final ContextKind DEFAULT = new ContextKind("user");
  
  /**
   * A constant for the kind that all multi-kind contexts have.
   */
  public static final ContextKind MULTI = new ContextKind("multi");
  
  private final String kindName;
  
  private ContextKind(String kindName) {
    this.kindName = kindName;
  }
  
  /**
   * Constructor from a string value.
   * <p>
   * A value of null or "" will be changed to {@link #DEFAULT}.
   * 
   * @param stringValue the string value
   * @return a ContextKind
   */
  public static ContextKind of(String stringValue) {
    if (stringValue == null || stringValue.isEmpty() || stringValue.equals(DEFAULT.kindName)) {
      return DEFAULT;
    }
    if (stringValue.equals(MULTI.kindName)) {
      return MULTI;
    }
    return new ContextKind(stringValue);
  }
  
  /**
   * True if this is equal to {@link #DEFAULT} ("user").
   * @return true if this is the default kind
   */
  public boolean isDefault() {
    return this == DEFAULT; // can use == here because of() ensures there's only one instance with that value
  }
  
  /**
   * Returns the string value of the context kind. This is never null.
   */
  @Override
  public String toString() {
    return kindName;
  }
  
  @Override
  public boolean equals(Object other) {
    return other instanceof ContextKind &&
        (this == other || kindName.equals(((ContextKind)other).kindName));
  }
  
  @Override
  public int hashCode() {
    return kindName.hashCode();
  }
  
  String validateAsSingleKind() {
    if (isDefault()) {
      return null;
    }
    if (this == MULTI) {
      return Errors.CONTEXT_KIND_MULTI_FOR_SINGLE;
    }
    if (kindName.equals("kind")) {
      return Errors.CONTEXT_KIND_CANNOT_BE_KIND;
    }
    for (int i = 0; i < kindName.length(); i++) {
      char ch = kindName.charAt(i);
      if ((ch < 'a' || ch > 'z') && (ch < 'A' || ch > 'Z') && (ch < '0' || ch > '9') &&
          ch != '.' && ch != '_' && ch != '-')
      {
        return Errors.CONTEXT_KIND_INVALID_CHARS;
      }
    }
    return null;
  }

  @Override
  public int compareTo(ContextKind o) {
    return kindName.compareTo(o.kindName);
  }
}<|MERGE_RESOLUTION|>--- conflicted
+++ resolved
@@ -26,12 +26,8 @@
  * the top-level LDContext is always "multi" (the constant {@link #MULTI}); there is a 
  * specific Kind for each of the contexts contained within it.
  */
-<<<<<<< HEAD
 @JsonAdapter(ContextKindTypeAdapter.class)
-public final class ContextKind implements JsonSerializable {
-=======
-public final class ContextKind implements Comparable<ContextKind> {
->>>>>>> 5772ad08
+public final class ContextKind implements Comparable<ContextKind>, JsonSerializable {
   /**
    * A constant for the default kind of "user".
    */
