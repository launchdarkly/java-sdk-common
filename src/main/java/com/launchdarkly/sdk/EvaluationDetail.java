package com.launchdarkly.sdk;

<<<<<<< HEAD
import java.util.ArrayList;
import java.util.List;
import java.util.Objects;
=======
import com.launchdarkly.sdk.json.LDGson;
import com.launchdarkly.sdk.json.JsonSerializable;
import com.launchdarkly.sdk.json.JsonSerialization;

import static com.launchdarkly.sdk.Helpers.hashFrom;
import static com.launchdarkly.sdk.Helpers.objectsEqual;
>>>>>>> 36d3fbac

/**
 * An object returned by the SDK's "variation detail" methods such as {@code boolVariationDetail},
 * combining the result of a flag evaluation with an explanation of how it was calculated.
 * <p>
 * {@link EvaluationReason} can be converted to and from JSON in one of two ways:
 * <ol>
 * <li> With {@link JsonSerialization}.
 * <li> With Gson, if and only if you configure your Gson instance with {@link LDGson}.
 * </ol>
 * 
 * @param <T> the type of the wrapped value
 */
<<<<<<< HEAD
public class EvaluationDetail<T> {
=======
public final class EvaluationDetail<T> implements JsonSerializable {

  private final EvaluationReason reason;
  private final Integer variationIndex;
  private final T value;

>>>>>>> 36d3fbac
  /**
   * If {@link #getVariationIndex()} is equal to this constant, it means no variation was chosen
   * (evaluation failed and returned a default value).
   */
  public static final int NO_VARIATION = -1;
  
  private static final Iterable<EvaluationDetail<?>> BOOLEAN_SINGLETONS = createBooleanSingletons();
  
  private final T value;
  private final int variationIndex;
  private final EvaluationReason reason;

  // Constructor is private to allow us to use different creation strategies in the factory method
  // (such as interning some commonly used instances).
  private EvaluationDetail(T value, int variationIndex, EvaluationReason reason) {
    this.value = value;
    this.variationIndex = variationIndex >= 0 ? variationIndex : NO_VARIATION;
    this.reason = reason;
  }

  /**
   * Factory method for an arbitrary value.
   * 
   * @param <T> the type of the value
   * @param value a value of the desired type
   * @param variationIndex a variation index, or {@link #NO_VARIATION} (any negative number will be
   *   changed to {@link #NO_VARIATION})
   * @param reason an {@link EvaluationReason} (should not be null)
   * @return an {@link EvaluationDetail}
   */
  @SuppressWarnings("unchecked")
  public static <T> EvaluationDetail<T> fromValue(T value, int variationIndex, EvaluationReason reason) {
    // Return an existing singleton if possible to avoid creating a lot of ephemeral objects for the
    // typical boolean flag cases.
    if (value != null && (value.getClass() == Boolean.class || value.getClass() == LDValueBool.class)) {
      for (EvaluationDetail<?> d: BOOLEAN_SINGLETONS) {
        if (d.value == value && d.variationIndex == variationIndex && d.reason == reason) {
          return (EvaluationDetail<T>)d;
        }
      }
    }
    return new EvaluationDetail<T>(value, variationIndex, reason);
  }
  
  /**
   * Shortcut for creating an instance with an error result.
   * 
   * @param errorKind the type of error
   * @param defaultValue the application default value
   * @return an {@link EvaluationDetail}
   */
  public static EvaluationDetail<LDValue> error(EvaluationReason.ErrorKind errorKind, LDValue defaultValue) {
    return new EvaluationDetail<LDValue>(LDValue.normalize(defaultValue), NO_VARIATION, EvaluationReason.error(errorKind));
  }
  
  /**
   * An object describing the main factor that influenced the flag evaluation value.
   * 
   * @return an {@link EvaluationReason}
   */
  public EvaluationReason getReason() {
    return reason;
  }

  /**
   * The index of the returned value within the flag's list of variations, e.g. 0 for the first variation,
   * or {@link #NO_VARIATION}.
   * 
   * @return the variation index if applicable
   */
  public int getVariationIndex() {
    return variationIndex;
  }

  /**
   * The result of the flag evaluation. This will be either one of the flag's variations or the default
   * value that was passed to the {@code variation} method.
   * 
   * @return the flag value
   */
  public T getValue() {
    return value;
  }
  
  /**
   * Returns true if the flag evaluation returned the default value, rather than one of the flag's
   * variations. If so, {@link #getVariationIndex()} will be {@link #NO_VARIATION}.
   * 
   * @return true if this is the default value
   */
  public boolean isDefaultValue() {
    return variationIndex < 0;
  }
  
  @Override
  public boolean equals(Object other) {
    if (other == this) {
      return true;
    }
    if (other instanceof EvaluationDetail) {
      @SuppressWarnings("unchecked")
      EvaluationDetail<T> o = (EvaluationDetail<T>)other;
      return Objects.equals(reason, o.reason) && variationIndex == o.variationIndex && Objects.equals(value, o.value);
    }
    return false;
  }
  
  @Override
  public int hashCode() {
    return Objects.hash(reason, variationIndex, value);
  }
  
  /**
   * Returns a simple string representation of this instance.
   * <p>
   * This is a convenience method for debugging and any other use cases where a human-readable string is
   * helpful. The exact format of the string is subject to change; if you need to make programmatic
   * decisions based on the object's properties, use other methods like {@link #getValue()}.
   */
  @Override
  public String toString() {
    return "{" + value + "," + variationIndex + "," + reason + "}";
  }
  
  private static Iterable<EvaluationDetail<?>> createBooleanSingletons() {
    // Boolean flags are very commonly used, so we'll generate likely combinations here because it's
    // better to iterate through a few more array elements than to create an instance. Note that the
    // internal evaluation logic will use LDValue whereas boolVariation() uses Boolean.
    List<EvaluationDetail<?>> ret = new ArrayList<>();
    
    // It's more common for false to be variation 0, so put that first 
    for (int iFalseVariation = 0; iFalseVariation < 2; iFalseVariation++) {
      // It's more common for the off variation to be variation 0, so put that first
      for (int iOffVariation = 0; iOffVariation < 2; iOffVariation++) {
        for (int iTruth = 0; iTruth < 2; iTruth++) {
          for (int iType = 0; iType < 2; iType++) {
            Object value = iType == 0 ? LDValue.of(iTruth == 1) : Boolean.valueOf(iTruth == 1);
            int variationIndex = iTruth == 0 ? iFalseVariation : (1 - iFalseVariation);
            EvaluationReason reason = variationIndex == iOffVariation ? EvaluationReason.off() : EvaluationReason.fallthrough();
            ret.add(new EvaluationDetail<Object>(value, variationIndex, reason));
          }
        }
      }
    }
    
    return ret;
  }
}<|MERGE_RESOLUTION|>--- conflicted
+++ resolved
@@ -1,17 +1,10 @@
 package com.launchdarkly.sdk;
 
-<<<<<<< HEAD
+import com.launchdarkly.sdk.json.JsonSerializable;
+
 import java.util.ArrayList;
 import java.util.List;
 import java.util.Objects;
-=======
-import com.launchdarkly.sdk.json.LDGson;
-import com.launchdarkly.sdk.json.JsonSerializable;
-import com.launchdarkly.sdk.json.JsonSerialization;
-
-import static com.launchdarkly.sdk.Helpers.hashFrom;
-import static com.launchdarkly.sdk.Helpers.objectsEqual;
->>>>>>> 36d3fbac
 
 /**
  * An object returned by the SDK's "variation detail" methods such as {@code boolVariationDetail},
@@ -19,22 +12,13 @@
  * <p>
  * {@link EvaluationReason} can be converted to and from JSON in one of two ways:
  * <ol>
- * <li> With {@link JsonSerialization}.
- * <li> With Gson, if and only if you configure your Gson instance with {@link LDGson}.
+ * <li> With {@link com.launchdarkly.sdk.json.JsonSerialization}.
+ * <li> With Gson, if and only if you configure your Gson instance with {@link com.launchdarkly.sdk.json.LDGson}.
  * </ol>
  * 
  * @param <T> the type of the wrapped value
  */
-<<<<<<< HEAD
-public class EvaluationDetail<T> {
-=======
 public final class EvaluationDetail<T> implements JsonSerializable {
-
-  private final EvaluationReason reason;
-  private final Integer variationIndex;
-  private final T value;
-
->>>>>>> 36d3fbac
   /**
    * If {@link #getVariationIndex()} is equal to this constant, it means no variation was chosen
    * (evaluation failed and returned a default value).
