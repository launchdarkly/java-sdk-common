--- conflicted
+++ resolved
@@ -32,7 +32,6 @@
  * from the API, so the SDK does not expose this dependency and cannot cause version conflicts in
  * applications that use Gson themselves. Second, Gson's array and object types are mutable, which can
  * cause concurrency risks.
-<<<<<<< HEAD
  * <p>
  * {@link LDValue} can be converted to and from JSON in one of three ways:
  * <ol>
@@ -40,8 +39,6 @@
  * <li> With Gson, if and only if you configure your Gson instance with {@link GsonTypeAdapters}.
  * <li> With the {@link LDValue} methods {@link #toJsonString()} and {@link #parse(String)}.
  * </ol>
-=======
->>>>>>> 433a1e72
  */
 @JsonAdapter(LDValueTypeAdapter.class)
 public abstract class LDValue implements JsonSerializable {
