--- conflicted
+++ resolved
@@ -1,10 +1,6 @@
 # Change log
 
-<<<<<<< HEAD
-All notable changes to the project will be documented in this file. This project adheres to [Semantic Versioning](http://semver.org).
-=======
 All notable changes to the project will be documented in this file. This project adheres to [Semantic Versioning](http://semver.org).
 
 ## [1.0.0] - 2020-06-01
-Initial release, corresponding to version 5.0.0 of the server-side Java SDK.
->>>>>>> 4373fda1
+Initial release, corresponding to version 5.0.0 of the server-side Java SDK.